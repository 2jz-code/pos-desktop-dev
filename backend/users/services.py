--- conflicted
+++ resolved
@@ -120,348 +120,4 @@
             httponly=True,
             secure=is_secure,
             samesite=samesite_policy,
-        )
-<<<<<<< HEAD
-
-    @staticmethod
-    def set_user_pin(user_id: int, pin: str, current_user: User) -> dict:
-        """
-        Set a user's PIN with proper authorization and validation.
-        Extracted from SetPinView business logic.
-        """
-        try:
-            user = User.objects.get(pk=user_id)
-        except User.DoesNotExist:
-            raise ValueError("User not found.")
-
-        # Authorization check: user can change their own PIN or manager+ can change others'
-        if not (
-            current_user.pk == user.pk
-            or current_user.role in [User.Role.OWNER, User.Role.ADMIN, User.Role.MANAGER]
-        ):
-            raise PermissionError("You do not have permission to perform this action.")
-
-        # Validate PIN (basic validation - can be enhanced)
-        if not pin or len(pin) < 4:
-            raise ValueError("PIN must be at least 4 characters long.")
-
-        # Set the PIN
-        user.set_pin(pin)
-        user.save(update_fields=['pin'])
-
-        return {"message": "PIN updated successfully.", "user_id": user.id}
-
-    @staticmethod
-    def get_filtered_pos_users(modified_since=None):
-        """
-        Get POS staff users with optional delta sync filtering.
-        Extracted from UserListView business logic.
-        """
-        queryset = User.objects.filter(is_pos_staff=True).order_by("email")
-
-        # Support for delta sync - filter by modified_since parameter
-=======
-    
-    # ========== NEW METHODS FOR VIEW LOGIC CONSOLIDATION ==========
-    
-    @staticmethod
-    def set_user_pin(user_id: int, pin: str, current_user: 'User') -> dict:
-        """
-        Extract PIN setting logic from SetPinView.
-        Handles validation, permissions, and PIN updates.
-        """
-        # Input validation
-        if not user_id:
-            return {"success": False, "error": "User ID is required."}
-        
-        try:
-            user = User.objects.get(pk=user_id)
-        except User.DoesNotExist:
-            return {"success": False, "error": "User not found."}
-        
-        # Permission validation
-        if not UserService.validate_pin_permissions(current_user, user):
-            return {
-                "success": False, 
-                "error": "You do not have permission to perform this action."
-            }
-        
-        # PIN format validation
-        try:
-            UserService.validate_pin_format(pin)
-        except ValueError as e:
-            return {"success": False, "error": str(e)}
-        
-        # Set the PIN using the model method
-        user.set_pin(pin)
-        user.save()
-        
-        return {
-            "success": True,
-            "message": "PIN updated successfully.",
-            "user_id": user_id,
-            "username": user.username
-        }
-    
-    @staticmethod
-    def validate_pin_permissions(current_user: 'User', target_user: 'User') -> bool:
-        """
-        Centralize PIN permission checking logic.
-        Allow user to change their own PIN or manager+ to change others'.
-        """
-        return (
-            current_user.pk == target_user.pk or
-            current_user.role in [User.Role.OWNER, User.Role.ADMIN, User.Role.MANAGER]
-        )
-    
-    @staticmethod
-    def validate_pin_format(pin: str) -> None:
-        """
-        Centralize PIN format validation rules.
-        Can be extended with more complex validation rules.
-        """
-        if not pin:
-            raise ValueError("PIN is required.")
-        
-        if len(pin) < 4:
-            raise ValueError("PIN must be at least 4 characters long.")
-        
-        if len(pin) > 8:
-            raise ValueError("PIN must be no more than 8 characters long.")
-        
-        # Additional validation rules can be added here
-        # e.g., complexity requirements, no sequential numbers, etc.
-    
-    @staticmethod
-    def get_filtered_users(filters: dict) -> 'QuerySet':
-        """
-        Extract user filtering logic from UserListView.
-        Handles delta sync and POS staff filtering.
-        """
-        from django.utils.dateparse import parse_datetime
-        
-        queryset = User.objects.all().order_by("email")
-        
-        # Filter to only show POS staff users (not customers)
-        queryset = queryset.filter(is_pos_staff=True)
-        
-        # Delta sync filtering
-        modified_since = filters.get("modified_since")
->>>>>>> b5e0525c
-        if modified_since:
-            try:
-                modified_since_dt = parse_datetime(modified_since)
-                if modified_since_dt:
-<<<<<<< HEAD
-                    # Use updated_at for more accurate delta synchronization
-                    queryset = queryset.filter(updated_at__gte=modified_since_dt)
-            except (ValueError, TypeError):
-                # If parsing fails, ignore the parameter
-                pass
-
-        return queryset
-
-    @staticmethod
-    def clear_auth_cookies(response, cookie_path="/api"):
-        """
-        Clear authentication cookies for both admin and customer paths.
-        Extracted from LogoutView business logic.
-        """
-        cookie_settings = {
-            'samesite': getattr(settings, 'SESSION_COOKIE_SAMESITE', 'Lax'),
-            'secure': getattr(settings, 'SESSION_COOKIE_SECURE', not settings.DEBUG),
-            'httponly': True,
-        }
-        
-        # Clear admin cookies (path /api)
-        response.set_cookie(
-            key=settings.SIMPLE_JWT["AUTH_COOKIE"],
-            value="",
-            max_age=0,
-            path=cookie_path,
-            **cookie_settings
-        )
-        response.set_cookie(
-            key=settings.SIMPLE_JWT["AUTH_COOKIE_REFRESH"],
-            value="",
-            max_age=0,
-            path=cookie_path,
-            **cookie_settings
-        )
-        
-        # Also clear customer cookies if clearing admin path
-        if cookie_path == "/api":
-            response.set_cookie(
-                key=f"{settings.SIMPLE_JWT['AUTH_COOKIE']}_customer",
-                value="",
-                max_age=0,
-                path="/api/auth/customer",
-                **cookie_settings
-            )
-            response.set_cookie(
-                key=f"{settings.SIMPLE_JWT['AUTH_COOKIE_REFRESH']}_customer",
-                value="",
-                max_age=0,
-                path="/api/auth/customer",
-                **cookie_settings
-            )
-
-        return response
-
-    @staticmethod
-    def validate_pin_permissions(current_user: User, target_user: User) -> bool:
-        """
-        Check if current user has permission to modify target user's PIN.
-        """
-        return (
-            current_user.pk == target_user.pk
-            or current_user.role in [User.Role.OWNER, User.Role.ADMIN, User.Role.MANAGER]
-        )
-
-
-class UserProfileService:
-    """
-    Service for handling user profile operations.
-    Separates profile management from authentication concerns.
-    """
-
-    @staticmethod
-    def get_user_profile(user: User) -> dict:
-        """
-        Get comprehensive user profile information.
-        """
-        return {
-            "id": user.id,
-            "username": user.username,
-            "email": user.email,
-            "first_name": user.first_name,
-            "last_name": user.last_name,
-            "role": user.role,
-            "is_active": user.is_active,
-            "is_pos_staff": user.is_pos_staff,
-            "date_joined": user.date_joined,
-            "last_login": user.last_login,
-        }
-
-    @staticmethod
-    def update_user_profile(user: User, **kwargs) -> User:
-        """
-        Update user profile with validation.
-        """
-        updatable_fields = ['first_name', 'last_name', 'email']
-        update_fields = []
-
-        for field, value in kwargs.items():
-            if field in updatable_fields and value is not None:
-                setattr(user, field, value)
-                update_fields.append(field)
-
-        if update_fields:
-            user.save(update_fields=update_fields)
-
-        return user
-
-    @staticmethod
-    def validate_user_permissions(current_user: User, target_user: User, action: str = 'view') -> bool:
-        """
-        Validate user permissions for various actions.
-        """
-        # Users can always view/edit their own profile
-        if current_user.pk == target_user.pk:
-            return True
-
-        # Role-based permissions for other users
-        if action in ['view', 'edit']:
-            return current_user.role in [User.Role.OWNER, User.Role.ADMIN, User.Role.MANAGER]
-        elif action == 'delete':
-            return current_user.role in [User.Role.OWNER, User.Role.ADMIN]
-        elif action == 'create':
-            return current_user.role in [User.Role.OWNER, User.Role.ADMIN, User.Role.MANAGER]
-
-        return False
-
-    @staticmethod
-    def create_user_profile(creator: User, **user_data) -> User:
-        """
-        Create a new user with proper validation and authorization.
-        """
-        # Check if creator has permission to create users
-        if not UserProfileService.validate_user_permissions(creator, creator, 'create'):
-            raise PermissionError("You do not have permission to create users.")
-
-        # Validate required fields
-        required_fields = ['username', 'email', 'role']
-        for field in required_fields:
-            if field not in user_data or not user_data[field]:
-                raise ValueError(f"{field} is required.")
-
-        # Check if username/email already exists
-        if User.objects.filter(username=user_data['username']).exists():
-            raise ValueError("Username already exists.")
-        if User.objects.filter(email=user_data['email']).exists():
-            raise ValueError("Email already exists.")
-
-        # Create the user
-        user = User.objects.create_user(**user_data)
-        return user
-=======
-                    queryset = queryset.filter(updated_at__gte=modified_since_dt)
-            except (ValueError, TypeError):
-                # If parsing fails, ignore the parameter and continue
-                pass
-        
-        return queryset
-    
-    @staticmethod
-    def update_user_profile(user_id: int, profile_data: dict, current_user: 'User') -> dict:
-        """
-        Centralize user profile update logic with permission checking.
-        """
-        try:
-            user = User.objects.get(pk=user_id)
-        except User.DoesNotExist:
-            return {"success": False, "error": "User not found."}
-        
-        # Basic permission check (can be extended)
-        if not (current_user.pk == user.pk or 
-                current_user.role in [User.Role.OWNER, User.Role.ADMIN, User.Role.MANAGER]):
-            return {
-                "success": False,
-                "error": "You do not have permission to update this user."
-            }
-        
-        # Update allowed fields (customize as needed)
-        allowed_fields = ['first_name', 'last_name', 'email', 'phone']
-        updated_fields = []
-        
-        for field in allowed_fields:
-            if field in profile_data:
-                setattr(user, field, profile_data[field])
-                updated_fields.append(field)
-        
-        if updated_fields:
-            user.save(update_fields=updated_fields)
-        
-        return {
-            "success": True,
-            "message": "Profile updated successfully.",
-            "updated_fields": updated_fields
-        }
-    
-    @staticmethod
-    def get_user_permissions_summary(user: 'User') -> dict:
-        """
-        Get comprehensive user permissions information.
-        """
-        role_permissions = UserService.get_user_permissions_by_role()
-        
-        return {
-            "user_id": user.id,
-            "username": user.username,
-            "role": user.role,
-            "permissions": role_permissions.get(user.role, []),
-            "is_active": user.is_active,
-            "is_staff": user.is_staff,
-            "is_superuser": user.is_superuser,
-        }
->>>>>>> b5e0525c
+        )