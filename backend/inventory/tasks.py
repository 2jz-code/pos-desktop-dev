from celery import shared_task
from django.utils import timezone
import logging

from .services import InventoryService

logger = logging.getLogger(__name__)


@shared_task(bind=True, max_retries=3, default_retry_delay=60)
def process_order_completion_inventory(self, order_id):
    """
    Async task to process inventory deductions for a completed order.

    This task is triggered after payment completes to avoid blocking
    the payment transaction with inventory operations.

    Args:
        order_id: UUID of the order to process

    Returns:
        dict: Status and details of inventory processing
    """
    try:
        from orders.models import Order
<<<<<<< HEAD
        from tenant.managers import set_current_tenant

        logger.info(f"Processing inventory for order {order_id}")

        # Fetch the order using all_objects to bypass tenant filtering
        # (Celery tasks don't have tenant context automatically set)
        order = Order.all_objects.get(id=order_id)

        # Set tenant context for this task execution
        set_current_tenant(order.tenant)
=======

        logger.info(f"Processing inventory for order {order_id}")

        # Fetch the order
        order = Order.objects.get(id=order_id)
>>>>>>> e6558e17

        # Skip test orders
        if order.order_number and order.order_number.startswith('TEST-'):
            logger.info(f"Skipping inventory processing for test order {order.order_number}")
            return {
                "status": "skipped",
                "reason": "test_order",
                "order_number": order.order_number
            }

        # Process inventory deduction
        InventoryService.process_order_completion(order)

        logger.info(f"Inventory processed successfully for order {order.order_number}")

        return {
            "status": "completed",
            "order_id": str(order_id),
            "order_number": order.order_number
        }

    except Order.DoesNotExist:
        logger.error(f"Order {order_id} not found for inventory processing")
        return {
            "status": "failed",
            "error": "Order not found",
            "order_id": str(order_id)
        }
    except Exception as exc:
        logger.error(f"Error processing inventory for order {order_id}: {exc}")
        # Retry on failure
        raise self.retry(exc=exc)
<<<<<<< HEAD
    finally:
        # Clean up tenant context
        from tenant.managers import set_current_tenant
        set_current_tenant(None)
          
=======


>>>>>>> e6558e17
@shared_task
def daily_low_stock_sweep():
    """
    Daily task to check for items below threshold that haven't been notified.

    This task runs once daily (typically in the morning) to:
    - Find items below their low stock threshold
    - Send notifications only for items with low_stock_notified=False
    - Act as a safety net for items missed during regular sales

    Runs in addition to real-time individual notifications during sales.

    NOTE: Processes ALL tenants - loops through each tenant separately.
    """
    try:
<<<<<<< HEAD
        from tenant.models import Tenant

        logger.info("Starting daily low stock sweep for all tenants...")

        total_items_notified = 0
        tenants_processed = 0

        # Process each tenant separately to maintain data isolation
        for tenant in Tenant.objects.filter(is_active=True):
            try:
                # Set tenant context for this iteration
                from tenant.managers import set_current_tenant
                set_current_tenant(tenant)

                # Use the service method to send daily summary for this tenant
                items_notified = InventoryService.send_daily_low_stock_summary()

                if items_notified > 0:
                    logger.info(f"Tenant {tenant.slug}: {items_notified} items notified")
                    total_items_notified += items_notified

                tenants_processed += 1

            except Exception as tenant_exc:
                logger.error(f"Error processing tenant {tenant.slug}: {tenant_exc}")
                continue
            finally:
                # Clear tenant context after each tenant
                set_current_tenant(None)

        logger.info(f"Daily low stock sweep completed: {total_items_notified} items across {tenants_processed} tenants")

        return {
            "status": "completed",
            "items_notified": total_items_notified,
            "tenants_processed": tenants_processed,
            "message": f"Daily low stock summary sent for {total_items_notified} items across {tenants_processed} tenants"
=======
        logger.info("Starting daily low stock sweep...")

        # Use the service method to send daily summary
        items_notified = InventoryService.send_daily_low_stock_summary()

        if items_notified > 0:
            logger.info(f"{items_notified} items notified")

        logger.info(f"Daily low stock sweep completed: {items_notified} items")

        return {
            "status": "completed",
            "items_notified": items_notified,
            "message": f"Daily low stock summary sent for {items_notified} items"
>>>>>>> e6558e17
        }

    except Exception as exc:
        logger.error(f"Error in daily low stock sweep: {exc}")
        return {
            "status": "failed",
            "error": str(exc)
        }


@shared_task
def reset_low_stock_notifications():
    """
    Weekly task to reset notification flags for items that are back above threshold.

    This provides a safety mechanism to reset flags that might have gotten stuck.
    Runs weekly (typically Sunday night) to clean up any edge cases.

    NOTE: Processes ALL tenants - loops through each tenant separately.
    """
    try:
        from .models import InventoryStock
<<<<<<< HEAD
        from tenant.models import Tenant
        from tenant.managers import set_current_tenant

        logger.info("Starting low stock notification flag reset for all tenants...")

        total_reset_count = 0
        tenants_processed = 0

        # Process each tenant separately to maintain data isolation
        for tenant in Tenant.objects.filter(is_active=True):
            try:
                # Set tenant context for this iteration
                set_current_tenant(tenant)

                # Find items that are notified but now above threshold (tenant-scoped by TenantManager)
                reset_candidates = InventoryStock.objects.filter(
                    low_stock_notified=True
                ).select_related('product', 'location')

                tenant_reset_count = 0
                for item in reset_candidates:
                    if item.quantity > item.effective_low_stock_threshold:
                        item.low_stock_notified = False
                        item.save(update_fields=['low_stock_notified'])
                        tenant_reset_count += 1

                if tenant_reset_count > 0:
                    logger.info(f"Tenant {tenant.slug}: Reset {tenant_reset_count} notification flags")
                    total_reset_count += tenant_reset_count

                tenants_processed += 1

            except Exception as tenant_exc:
                logger.error(f"Error processing tenant {tenant.slug}: {tenant_exc}")
                continue
            finally:
                # Clear tenant context after each tenant
                set_current_tenant(None)

        logger.info(f"Reset {total_reset_count} notification flags across {tenants_processed} tenants")
=======

        logger.info("Starting low stock notification flag reset...")

        reset_count = 0

        # Find items that are notified but now above threshold
        reset_candidates = InventoryStock.objects.filter(
            low_stock_notified=True
        ).select_related('product', 'location')

        for item in reset_candidates:
            if item.quantity > item.effective_low_stock_threshold:
                item.low_stock_notified = False
                item.save(update_fields=['low_stock_notified'])
                reset_count += 1

        if reset_count > 0:
            logger.info(f"Reset {reset_count} notification flags")

        logger.info(f"Reset {reset_count} notification flags")
>>>>>>> e6558e17

        return {
            "status": "completed",
            "flags_reset": total_reset_count,
            "tenants_processed": tenants_processed,
            "message": f"Reset {total_reset_count} notification flags across {tenants_processed} tenants"
        }

    except Exception as exc:
        logger.error(f"Error resetting notification flags: {exc}")
        return {
            "status": "failed",
            "error": str(exc)
        }<|MERGE_RESOLUTION|>--- conflicted
+++ resolved
@@ -23,7 +23,6 @@
     """
     try:
         from orders.models import Order
-<<<<<<< HEAD
         from tenant.managers import set_current_tenant
 
         logger.info(f"Processing inventory for order {order_id}")
@@ -34,21 +33,16 @@
 
         # Set tenant context for this task execution
         set_current_tenant(order.tenant)
-=======
-
-        logger.info(f"Processing inventory for order {order_id}")
-
-        # Fetch the order
-        order = Order.objects.get(id=order_id)
->>>>>>> e6558e17
 
         # Skip test orders
-        if order.order_number and order.order_number.startswith('TEST-'):
-            logger.info(f"Skipping inventory processing for test order {order.order_number}")
+        if order.order_number and order.order_number.startswith("TEST-"):
+            logger.info(
+                f"Skipping inventory processing for test order {order.order_number}"
+            )
             return {
                 "status": "skipped",
                 "reason": "test_order",
-                "order_number": order.order_number
+                "order_number": order.order_number,
             }
 
         # Process inventory deduction
@@ -59,7 +53,7 @@
         return {
             "status": "completed",
             "order_id": str(order_id),
-            "order_number": order.order_number
+            "order_number": order.order_number,
         }
 
     except Order.DoesNotExist:
@@ -67,38 +61,36 @@
         return {
             "status": "failed",
             "error": "Order not found",
-            "order_id": str(order_id)
+            "order_id": str(order_id),
         }
     except Exception as exc:
         logger.error(f"Error processing inventory for order {order_id}: {exc}")
         # Retry on failure
         raise self.retry(exc=exc)
-<<<<<<< HEAD
     finally:
         # Clean up tenant context
         from tenant.managers import set_current_tenant
+
         set_current_tenant(None)
-          
-=======
-
-
->>>>>>> e6558e17
+
+
 @shared_task
 def daily_low_stock_sweep():
     """
     Daily task to check for items below threshold that haven't been notified.
+
 
     This task runs once daily (typically in the morning) to:
     - Find items below their low stock threshold
     - Send notifications only for items with low_stock_notified=False
     - Act as a safety net for items missed during regular sales
 
+
     Runs in addition to real-time individual notifications during sales.
 
     NOTE: Processes ALL tenants - loops through each tenant separately.
     """
     try:
-<<<<<<< HEAD
         from tenant.models import Tenant
 
         logger.info("Starting daily low stock sweep for all tenants...")
@@ -111,13 +103,16 @@
             try:
                 # Set tenant context for this iteration
                 from tenant.managers import set_current_tenant
+
                 set_current_tenant(tenant)
 
                 # Use the service method to send daily summary for this tenant
                 items_notified = InventoryService.send_daily_low_stock_summary()
 
                 if items_notified > 0:
-                    logger.info(f"Tenant {tenant.slug}: {items_notified} items notified")
+                    logger.info(
+                        f"Tenant {tenant.slug}: {items_notified} items notified"
+                    )
                     total_items_notified += items_notified
 
                 tenants_processed += 1
@@ -129,37 +124,20 @@
                 # Clear tenant context after each tenant
                 set_current_tenant(None)
 
-        logger.info(f"Daily low stock sweep completed: {total_items_notified} items across {tenants_processed} tenants")
+        logger.info(
+            f"Daily low stock sweep completed: {total_items_notified} items across {tenants_processed} tenants"
+        )
 
         return {
             "status": "completed",
             "items_notified": total_items_notified,
             "tenants_processed": tenants_processed,
-            "message": f"Daily low stock summary sent for {total_items_notified} items across {tenants_processed} tenants"
-=======
-        logger.info("Starting daily low stock sweep...")
-
-        # Use the service method to send daily summary
-        items_notified = InventoryService.send_daily_low_stock_summary()
-
-        if items_notified > 0:
-            logger.info(f"{items_notified} items notified")
-
-        logger.info(f"Daily low stock sweep completed: {items_notified} items")
-
-        return {
-            "status": "completed",
-            "items_notified": items_notified,
-            "message": f"Daily low stock summary sent for {items_notified} items"
->>>>>>> e6558e17
+            "message": f"Daily low stock summary sent for {total_items_notified} items across {tenants_processed} tenants",
         }
 
     except Exception as exc:
         logger.error(f"Error in daily low stock sweep: {exc}")
-        return {
-            "status": "failed",
-            "error": str(exc)
-        }
+        return {"status": "failed", "status": "failed", "error": str(exc)}
 
 
 @shared_task
@@ -167,6 +145,7 @@
     """
     Weekly task to reset notification flags for items that are back above threshold.
 
+
     This provides a safety mechanism to reset flags that might have gotten stuck.
     Runs weekly (typically Sunday night) to clean up any edge cases.
 
@@ -174,7 +153,6 @@
     """
     try:
         from .models import InventoryStock
-<<<<<<< HEAD
         from tenant.models import Tenant
         from tenant.managers import set_current_tenant
 
@@ -192,17 +170,19 @@
                 # Find items that are notified but now above threshold (tenant-scoped by TenantManager)
                 reset_candidates = InventoryStock.objects.filter(
                     low_stock_notified=True
-                ).select_related('product', 'location')
+                ).select_related("product", "location")
 
                 tenant_reset_count = 0
                 for item in reset_candidates:
                     if item.quantity > item.effective_low_stock_threshold:
                         item.low_stock_notified = False
-                        item.save(update_fields=['low_stock_notified'])
+                        item.save(update_fields=["low_stock_notified"])
                         tenant_reset_count += 1
 
                 if tenant_reset_count > 0:
-                    logger.info(f"Tenant {tenant.slug}: Reset {tenant_reset_count} notification flags")
+                    logger.info(
+                        f"Tenant {tenant.slug}: Reset {tenant_reset_count} notification flags"
+                    )
                     total_reset_count += tenant_reset_count
 
                 tenants_processed += 1
@@ -214,40 +194,17 @@
                 # Clear tenant context after each tenant
                 set_current_tenant(None)
 
-        logger.info(f"Reset {total_reset_count} notification flags across {tenants_processed} tenants")
-=======
-
-        logger.info("Starting low stock notification flag reset...")
-
-        reset_count = 0
-
-        # Find items that are notified but now above threshold
-        reset_candidates = InventoryStock.objects.filter(
-            low_stock_notified=True
-        ).select_related('product', 'location')
-
-        for item in reset_candidates:
-            if item.quantity > item.effective_low_stock_threshold:
-                item.low_stock_notified = False
-                item.save(update_fields=['low_stock_notified'])
-                reset_count += 1
-
-        if reset_count > 0:
-            logger.info(f"Reset {reset_count} notification flags")
-
-        logger.info(f"Reset {reset_count} notification flags")
->>>>>>> e6558e17
+        logger.info(
+            f"Reset {total_reset_count} notification flags across {tenants_processed} tenants"
+        )
 
         return {
             "status": "completed",
             "flags_reset": total_reset_count,
             "tenants_processed": tenants_processed,
-            "message": f"Reset {total_reset_count} notification flags across {tenants_processed} tenants"
+            "message": f"Reset {total_reset_count} notification flags across {tenants_processed} tenants",
         }
 
     except Exception as exc:
         logger.error(f"Error resetting notification flags: {exc}")
-        return {
-            "status": "failed",
-            "error": str(exc)
-        }+        return {"status": "failed", "status": "failed", "error": str(exc)}