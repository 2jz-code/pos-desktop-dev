--- conflicted
+++ resolved
@@ -53,33 +53,18 @@
             logger.error(f"Stripe webhook: Invalid signature - {e}")
             return HttpResponse(status=400)
 
-<<<<<<< HEAD
-        # Handle the event
-        if event["type"] == "payment_intent.succeeded":
-            payment_intent = event["data"]["object"]
-            self._handle_payment_intent_succeeded(payment_intent)
-        elif event["type"] == "payment_intent.payment_failed":
-            payment_intent = event["data"]["object"]
-            self._handle_payment_intent_payment_failed(payment_intent)
-        elif event["type"] == "payment_intent.canceled":
-            payment_intent = event["data"]["object"]
-            self._handle_payment_intent_canceled(payment_intent)
-        elif event["type"] == "charge.refunded":
-            charge = event["data"]["object"]
-            self._handle_charge_refunded(charge)
-        elif event["type"] == "refund.updated":
-            refund = event["data"]["object"]
-            self._handle_refund_updated(refund)
-=======
         # Manually resolve tenant from the event data
         # This is necessary because webhooks bypass tenant middleware
         tenant = self._resolve_tenant_from_event(event)
         if not tenant:
-            logger.error(f"Stripe webhook: Could not resolve tenant from event type {event['type']}")
+            logger.error(
+                f"Stripe webhook: Could not resolve tenant from event type {event['type']}"
+            )
             return HttpResponse(status=400)
 
         # Set tenant context for this request
         from tenant.managers import set_current_tenant
+
         set_current_tenant(tenant)
         request.tenant = tenant
 
@@ -131,16 +116,20 @@
                 # Look up the transaction to get the order
                 try:
                     from orders.models import Order
+
                     txn = PaymentTransaction.all_objects.select_related(
-                        'payment__order__tenant'
+                        "payment__order__tenant"
                     ).get(transaction_id=payment_intent_id)
                     return txn.payment.order.tenant
                 except PaymentTransaction.DoesNotExist:
-                    logger.error(f"Could not find transaction for PI {payment_intent_id}")
+                    logger.error(
+                        f"Could not find transaction for PI {payment_intent_id}"
+                    )
                     return None
->>>>>>> be3c879f
         else:
-            logger.warning(f"Unhandled event type for tenant resolution: {event['type']}")
+            logger.warning(
+                f"Unhandled event type for tenant resolution: {event['type']}"
+            )
             return None
 
         if not order_id:
@@ -149,8 +138,9 @@
 
         try:
             from orders.models import Order
+
             # Use all_objects to bypass tenant filtering
-            order = Order.all_objects.select_related('tenant').get(id=order_id)
+            order = Order.all_objects.select_related("tenant").get(id=order_id)
             logger.info(f"Resolved tenant {order.tenant.slug} from order {order_id}")
             return order.tenant
         except Order.DoesNotExist:
@@ -222,7 +212,9 @@
             if transaction.status != PaymentTransaction.TransactionStatus.SUCCESSFUL:
                 PaymentService.confirm_successful_transaction(transaction)
 
-        logger.info(f"Webhook processed 'payment_intent.succeeded' for Txn {transaction.id}")
+        logger.info(
+            f"Webhook processed 'payment_intent.succeeded' for Txn {transaction.id}"
+        )
 
     def _handle_payment_intent_payment_failed(self, payment_intent):
         """Handles 'payment_intent.payment_failed' events."""
@@ -251,7 +243,9 @@
         # Process each refund in the charge
         refunds = charge_object.get("refunds", {}).get("data", [])
         if not refunds:
-            logger.info(f"No refund data found in charge.refunded event for charge {charge_id}")
+            logger.info(
+                f"No refund data found in charge.refunded event for charge {charge_id}"
+            )
             return
 
         # Process the most recent refund (usually there's only one new refund per event)
@@ -313,9 +307,7 @@
 
                 # CRITICAL FIX: Check against total transaction amount (amount + tip + surcharge)
                 total_transaction_amount = (
-                    txn_to_refund.amount +
-                    txn_to_refund.tip +
-                    txn_to_refund.surcharge
+                    txn_to_refund.amount + txn_to_refund.tip + txn_to_refund.surcharge
                 )
 
                 if txn_to_refund.refunded_amount >= total_transaction_amount:
@@ -334,14 +326,14 @@
                     tenant=txn_to_refund.payment.tenant,
                     payment=txn_to_refund.payment,
                     payment_transaction=txn_to_refund,
-                    action='webhook_refund_updated',
-                    source='WEBHOOK',
+                    action="webhook_refund_updated",
+                    source="WEBHOOK",
                     refund_amount=refunded_amount_in_event,
-                    reason=refund_object.get('reason', ''),
+                    reason=refund_object.get("reason", ""),
                     initiated_by=None,  # Webhook, no user
-                    device_info={'webhook_event_id': refund_object.get('id')},
+                    device_info={"webhook_event_id": refund_object.get("id")},
                     provider_response=refund_object,
-                    status='success',
+                    status="success",
                 )
 
                 # Update the parent Payment object
@@ -357,7 +349,10 @@
                 f"Webhook Error: Received refund for PI {payment_intent_id} but could not find matching transaction."
             )
         except Exception as e:
-            logger.error(f"An unexpected error occurred in _handle_refund_updated: {e}", exc_info=True)
+            logger.error(
+                f"An unexpected error occurred in _handle_refund_updated: {e}",
+                exc_info=True,
+            )
 
     def _handle_unimplemented_event(self, event_data):
         """
@@ -376,7 +371,11 @@
         """
         pi_id = payment_intent.id
         # First, try to find an existing transaction
-        txn = PaymentTransaction.objects.select_related('payment', 'payment__order').filter(transaction_id=pi_id).first()
+        txn = (
+            PaymentTransaction.objects.select_related("payment", "payment__order")
+            .filter(transaction_id=pi_id)
+            .first()
+        )
         if txn:
             return txn
 
@@ -421,7 +420,9 @@
                 f"Webhook Error: Order {order_id} from PI {pi_id} metadata not found."
             )
         except Exception as e:
-            logger.error(f"Webhook Error: Could not create transaction for PI {pi_id}: {e}")
+            logger.error(
+                f"Webhook Error: Could not create transaction for PI {pi_id}: {e}"
+            )
 
         return None
 
