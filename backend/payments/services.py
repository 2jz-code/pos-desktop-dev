--- conflicted
+++ resolved
@@ -104,7 +104,9 @@
         payment.status = target_status
         payment.save(update_fields=["status", "updated_at"])
 
-        logger.info(f"Payment {payment.id}: Status transition {old_status} -> {target_status}")
+        logger.info(
+            f"Payment {payment.id}: Status transition {old_status} -> {target_status}"
+        )
         return payment
 
     @staticmethod
@@ -171,7 +173,12 @@
         # CRITICAL FIX: Lock the payment FIRST to prevent race conditions between
         # frontend capture and webhook processing
         payment = Payment.objects.select_for_update().get(id=transaction.payment_id)
-
+        # CRITICAL FIX: Lock the payment FIRST to prevent race conditions between
+        # frontend capture and webhook processing
+        payment = Payment.objects.select_for_update().get(id=transaction.payment_id)
+
+        # Idempotency Check AFTER locking: If payment is already PAID, skip all processing
+        # This handles the race condition where webhook arrives immediately after frontend capture
         # Idempotency Check AFTER locking: If payment is already PAID, skip all processing
         # This handles the race condition where webhook arrives immediately after frontend capture
         if payment.status == Payment.PaymentStatus.PAID:
@@ -183,6 +190,14 @@
             if transaction.status != PaymentTransaction.TransactionStatus.SUCCESSFUL:
                 transaction.status = PaymentTransaction.TransactionStatus.SUCCESSFUL
                 transaction.save(update_fields=["status"])
+            logger.info(
+                f"Payment {payment.id} is already marked as PAID. "
+                f"Skipping confirmation for transaction {transaction.id} (likely webhook arrived after frontend capture)."
+            )
+            # Ensure transaction is marked successful even if payment was already settled
+            if transaction.status != PaymentTransaction.TransactionStatus.SUCCESSFUL:
+                transaction.status = PaymentTransaction.TransactionStatus.SUCCESSFUL
+                transaction.save(update_fields=["status"])
             return payment
 
         # Check transaction status - if already successful, this might be a retry
@@ -195,10 +210,21 @@
             # Mark the transaction as successful
             transaction.status = PaymentTransaction.TransactionStatus.SUCCESSFUL
             transaction.save(update_fields=["status"])
+        # Check transaction status - if already successful, this might be a retry
+        if transaction.status == PaymentTransaction.TransactionStatus.SUCCESSFUL:
+            logger.info(
+                f"Transaction {transaction.id} already marked as SUCCESSFUL. "
+                f"Recalculating payment {payment.id} to ensure consistency."
+            )
+        else:
+            # Mark the transaction as successful
+            transaction.status = PaymentTransaction.TransactionStatus.SUCCESSFUL
+            transaction.save(update_fields=["status"])
 
         # Recalculate amounts
         updated_payment = PaymentService._recalculate_payment_amounts(payment)
 
+        # Determine new status based on amounts - ONLY transition if status actually needs to change
         # Determine new status based on amounts - ONLY transition if status actually needs to change
         if updated_payment.amount_paid >= updated_payment.total_amount_due:
             # Check if already PAID to avoid invalid transition
@@ -206,11 +232,28 @@
                 PaymentService._transition_payment_status(updated_payment, "PAID")
                 PaymentService._handle_payment_completion(updated_payment)
             else:
-                logger.info(f"Payment {payment.id} already in PAID status. No transition needed.")
+                logger.info(
+                    f"Payment {payment.id} already in PAID status. No transition needed."
+                )
+            # Check if already PAID to avoid invalid transition
+            if updated_payment.status != Payment.PaymentStatus.PAID:
+                PaymentService._transition_payment_status(updated_payment, "PAID")
+                PaymentService._handle_payment_completion(updated_payment)
+            else:
+                logger.info(
+                    f"Payment {payment.id} already in PAID status. No transition needed."
+                )
         elif updated_payment.amount_paid > 0:
             # Only transition if not already partially paid
             if updated_payment.status != Payment.PaymentStatus.PARTIALLY_PAID:
-                PaymentService._transition_payment_status(updated_payment, "PARTIALLY_PAID")
+                PaymentService._transition_payment_status(
+                    updated_payment, "PARTIALLY_PAID"
+                )
+            # Only transition if not already partially paid
+            if updated_payment.status != Payment.PaymentStatus.PARTIALLY_PAID:
+                PaymentService._transition_payment_status(
+                    updated_payment, "PARTIALLY_PAID"
+                )
 
         return updated_payment
 
@@ -328,6 +371,10 @@
 
         CRITICAL: This method is called within a database transaction.
         Heavy operations (inventory, emails) are deferred until AFTER transaction commits.
+        Updates order status and schedules async post-completion tasks.
+
+        CRITICAL: This method is called within a database transaction.
+        Heavy operations (inventory, emails) are deferred until AFTER transaction commits.
 
         Args:
             payment: Completed payment
@@ -346,11 +393,39 @@
             """Deferred signal emission - runs after transaction commits"""
             try:
                 # Emit payment_completed signal for event-driven architecture
-                payment_completed.send(sender=PaymentService, payment=payment, order=order)
-                logger.info(f"Payment completion signals emitted for payment {payment.id}")
+                payment_completed.send(
+                    sender=PaymentService, payment=payment, order=order
+                )
+                logger.info(
+                    f"Payment completion signals emitted for payment {payment.id}"
+                )
             except Exception as e:
                 # Log but don't raise - payment is already committed
-                logger.error(f"Error in post-payment signal handlers for payment {payment.id}: {e}")
+                logger.error(
+                    f"Error in post-payment signal handlers for payment {payment.id}: {e}"
+                )
+
+        db_transaction.on_commit(emit_payment_signals)
+        # PERFORMANCE FIX: Defer signal emission until AFTER transaction commits
+        # This prevents inventory processing and email sending from blocking the payment transaction
+        # Using transaction.on_commit ensures signals only fire if the payment successfully commits
+        from django.db import transaction as db_transaction
+
+        def emit_payment_signals():
+            """Deferred signal emission - runs after transaction commits"""
+            try:
+                # Emit payment_completed signal for event-driven architecture
+                payment_completed.send(
+                    sender=PaymentService, payment=payment, order=order
+                )
+                logger.info(
+                    f"Payment completion signals emitted for payment {payment.id}"
+                )
+            except Exception as e:
+                # Log but don't raise - payment is already committed
+                logger.error(
+                    f"Error in post-payment signal handlers for payment {payment.id}: {e}"
+                )
 
         db_transaction.on_commit(emit_payment_signals)
 
@@ -369,12 +444,9 @@
             order=order,
             defaults={
                 "total_amount_due": order.grand_total,
-<<<<<<< HEAD
                 "tenant": order.tenant,
-                "store_location": order.store_location  # Denormalize from order for fast location queries
-=======
->>>>>>> e6558e17
-            }
+                "store_location": order.store_location,  # Denormalize from order for fast location queries
+            },
         )
         # If the order total has changed since the payment was initiated, update it.
         if not created and payment.total_amount_due != order.grand_total:
@@ -422,6 +494,7 @@
             if target_status == Payment.PaymentStatus.PAID:
                 PaymentService._handle_payment_completion(payment)
                 # Note: _handle_payment_completion now defers signals via transaction.on_commit
+                # Note: _handle_payment_completion now defers signals via transaction.on_commit
 
         return payment
 
@@ -470,7 +543,10 @@
 
         # CRITICAL FIX: Prevent duplicate payment processing (race condition protection)
         # If payment is already PAID, reject duplicate attempts (e.g., double-click on pay button)
-        if payment.status == Payment.PaymentStatus.PAID and payment.amount_paid >= payment.total_amount_due:
+        if (
+            payment.status == Payment.PaymentStatus.PAID
+            and payment.amount_paid >= payment.total_amount_due
+        ):
             logger.warning(
                 f"Payment {payment.id} is already PAID (${payment.amount_paid}). "
                 f"Rejecting duplicate payment attempt for ${amount}."
@@ -488,12 +564,14 @@
             from settings.config import app_settings
 
             # Ensure both operands are Decimal to avoid float/Decimal TypeError
-            amount_decimal = Decimal(str(amount)) if not isinstance(amount, Decimal) else amount
+            amount_decimal = (
+                Decimal(str(amount)) if not isinstance(amount, Decimal) else amount
+            )
             surcharge = amount_decimal * Decimal(str(app_settings.surcharge_percentage))
             surcharge = surcharge.quantize(Decimal("0.01"), rounding=ROUND_HALF_UP)
 
         # Extract tip from kwargs if provided
-        tip = kwargs.get('tip', Decimal("0.00"))
+        tip = kwargs.get("tip", Decimal("0.00"))
         if tip and not isinstance(tip, Decimal):
             tip = Decimal(str(tip))
 
@@ -525,13 +603,13 @@
             # Now mark the transaction as FAILED (this will be committed with the outer transaction)
             payment_transaction.status = PaymentTransaction.TransactionStatus.FAILED
             payment_transaction.provider_response = {
-                'error': str(e),
-                'error_type': type(e).__name__,
-                'timestamp': timezone.now().isoformat(),
-                'method': method,
-                'provider': provider
+                "error": str(e),
+                "error_type": type(e).__name__,
+                "timestamp": timezone.now().isoformat(),
+                "method": method,
+                "provider": provider,
             }
-            payment_transaction.save(update_fields=['status', 'provider_response'])
+            payment_transaction.save(update_fields=["status", "provider_response"])
 
             logger.error(
                 f"Payment transaction {payment_transaction.id} FAILED for order {order.order_number}. "
@@ -681,6 +759,9 @@
         Finalizes a payment after it has been confirmed by a webhook.
         This updates the transaction, payment, and order statuses.
         Optionally includes a tip amount in the transaction.
+
+        DEPRECATED: Use confirm_successful_transaction instead for consistent
+        idempotency handling and deferred signal processing.
 
         DEPRECATED: Use confirm_successful_transaction instead for consistent
         idempotency handling and deferred signal processing.
@@ -716,6 +797,7 @@
             order.save(update_fields=["status"])
 
             # Handle payment completion (signals, etc.)
+            # Note: _handle_payment_completion now defers heavy operations via transaction.on_commit
             # Note: _handle_payment_completion now defers heavy operations via transaction.on_commit
             PaymentService._handle_payment_completion(payment)
         elif payment.amount_paid > 0:
@@ -841,7 +923,9 @@
         description = f"Order payment for {user_name}"
 
         intent_data = {
-            "amount": int(total_amount_with_surcharge_and_tip * 100),  # Convert to cents
+            "amount": int(
+                total_amount_with_surcharge_and_tip * 100
+            ),  # Convert to cents
             "currency": currency,
             "automatic_payment_methods": {"enabled": True},
             "description": description,
@@ -887,7 +971,9 @@
         from settings.config import app_settings
 
         # Ensure both operands are Decimal to avoid float/Decimal TypeError
-        amount_decimal = Decimal(str(amount)) if not isinstance(amount, Decimal) else amount
+        amount_decimal = (
+            Decimal(str(amount)) if not isinstance(amount, Decimal) else amount
+        )
         surcharge = amount_decimal * Decimal(str(app_settings.surcharge_percentage))
         return surcharge.quantize(Decimal("0.01"), rounding=ROUND_HALF_UP)
 
@@ -909,12 +995,17 @@
             ValueError: If platform_id is invalid or order is already paid
         """
         # Validate platform_id
-        valid_platforms = [PaymentTransaction.PaymentMethod.DOORDASH, PaymentTransaction.PaymentMethod.UBER_EATS]
+        valid_platforms = [
+            PaymentTransaction.PaymentMethod.DOORDASH,
+            PaymentTransaction.PaymentMethod.UBER_EATS,
+        ]
         if platform_id not in valid_platforms:
-            raise ValueError(f"Invalid platform_id: {platform_id}. Must be one of {valid_platforms}")
+            raise ValueError(
+                f"Invalid platform_id: {platform_id}. Must be one of {valid_platforms}"
+            )
 
         # Check if order already has a payment
-        if hasattr(order, 'payment_details') and order.payment_details:
+        if hasattr(order, "payment_details") and order.payment_details:
             existing_payment = order.payment_details
             if existing_payment.status == Payment.PaymentStatus.PAID:
                 raise ValueError(f"Order {order.order_number} is already paid")
@@ -949,7 +1040,7 @@
             provider_response={
                 "manual_entry": True,
                 "platform": platform_id,
-                "timestamp": payment.created_at.isoformat()
+                "timestamp": payment.created_at.isoformat(),
             },
             tenant=payment.tenant,
         )
@@ -958,15 +1049,13 @@
         order.status = Order.OrderStatus.COMPLETED
         order.payment_status = Order.PaymentStatus.PAID
         order.order_type = platform_id
-        order.save(update_fields=['status', 'payment_status', 'order_type'])
+        order.save(update_fields=["status", "payment_status", "order_type"])
 
         # Emit payment completed signal
-        payment_completed.send(
-            sender=PaymentService,
-            payment=payment,
-            order=order
-        )
-
-        logger.info(f"Delivery payment created for order {order.order_number} via {platform_id}")
-        
+        payment_completed.send(sender=PaymentService, payment=payment, order=order)
+
+        logger.info(
+            f"Delivery payment created for order {order.order_number} via {platform_id}"
+        )
+
         return payment