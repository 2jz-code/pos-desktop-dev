--- conflicted
+++ resolved
@@ -25,22 +25,22 @@
 
     # Endpoints that are ALWAYS allowed (browsing, cart management)
     EXEMPT_ENDPOINTS = [
-        "/api/cart/",           # Cart operations - users can add items anytime
-        "/api/products/",       # Product browsing
-        "/api/menu/",           # Menu viewing
-        "/api/categories/",     # Category browsing
+        "/api/cart/",  # Cart operations - users can add items anytime
+        "/api/products/",  # Product browsing
+        "/api/menu/",  # Menu viewing
+        "/api/categories/",  # Category browsing
         "/api/discounts/available/",  # View available discounts
     ]
 
     # Specific endpoints blocked during closed hours for web customers
     # (Order creation and payment processing)
     RESTRICTED_ENDPOINTS = [
-        "/api/orders/create/",          # Order creation
-        "/api/orders/guest-order/",     # Guest order creation
-        "/api/payments/initiate/",      # Payment initiation
-        "/api/payments/guest/",         # Guest payment
-        "/api/orders/online/",          # Online order endpoint
-        "/api/orders/website/",         # Website order endpoint
+        "/api/orders/create/",  # Order creation
+        "/api/orders/guest-order/",  # Guest order creation
+        "/api/payments/initiate/",  # Payment initiation
+        "/api/payments/guest/",  # Guest payment
+        "/api/orders/online/",  # Online order endpoint
+        "/api/orders/website/",  # Website order endpoint
     ]
 
     # Headers that indicate requests from customer website/external sources
@@ -63,7 +63,9 @@
         store_location = self._get_store_location_from_request(request)
         if not store_location:
             # If no location specified, allow access (will be caught by validation later)
-            logger.warning("No store location in request - skipping business hours check")
+            logger.warning(
+                "No store location in request - skipping business hours check"
+            )
             return None
 
         # Check if business is currently open using BusinessHoursService for this location
@@ -72,7 +74,9 @@
             business_hours_profile = store_location.business_hours_profile
             if not business_hours_profile:
                 # No business hours configured for this location, allow access
-                logger.warning(f"No business hours profile for location {store_location.name} - allowing access")
+                logger.warning(
+                    f"No business hours profile for location {store_location.name} - allowing access"
+                )
                 return None
 
             service = BusinessHoursService(business_hours_profile)
@@ -80,7 +84,9 @@
                 return self._business_closed_response(service, store_location)
         except Exception as e:
             # If check fails, log error but allow access
-            logger.error(f"Business hours check failed for location {store_location.id}: {e}")
+            logger.error(
+                f"Business hours check failed for location {store_location.id}: {e}"
+            )
             return None
 
         return None
@@ -92,27 +98,34 @@
         store_location_id = None
 
         # Try query params first
-        store_location_id = request.GET.get('store_location') or request.GET.get('store_location_id')
+        store_location_id = request.GET.get("store_location") or request.GET.get(
+            "store_location_id"
+        )
 
         # Try request body for POST requests
-        if not store_location_id and request.method == 'POST':
+        if not store_location_id and request.method == "POST":
             try:
                 import json
-                body = json.loads(request.body.decode('utf-8'))
-                store_location_id = body.get('store_location') or body.get('store_location_id')
+
+                body = json.loads(request.body.decode("utf-8"))
+                store_location_id = body.get("store_location") or body.get(
+                    "store_location_id"
+                )
             except (json.JSONDecodeError, UnicodeDecodeError):
                 pass
 
         # Try custom header
         if not store_location_id:
-            store_location_id = request.META.get('HTTP_X_STORE_LOCATION')
+            store_location_id = request.META.get("HTTP_X_STORE_LOCATION")
 
         # Try to get the StoreLocation object
         if store_location_id:
             try:
                 return StoreLocation.objects.get(id=store_location_id)
             except (StoreLocation.DoesNotExist, ValueError):
-                logger.warning(f"Invalid store_location_id in request: {store_location_id}")
+                logger.warning(
+                    f"Invalid store_location_id in request: {store_location_id}"
+                )
                 return None
 
         return None
@@ -172,27 +185,31 @@
             summary = service.get_status_summary()
 
             # Get today's hours for additional context
-            today_hours = summary.get('today_hours', {})
+            today_hours = summary.get("today_hours", {})
 
             response_data = {
                 "error": "BUSINESS_CLOSED",
                 "message": "The business is currently closed.",
-                "current_time": summary.get('current_time'),
-                "timezone": summary.get('timezone'),
+                "current_time": summary.get("current_time"),
+                "timezone": summary.get("timezone"),
                 "location_name": store_location.name,
                 "today_hours": today_hours,
             }
 
             # Add next opening time if available
-            next_opening = summary.get('next_opening')
+            next_opening = summary.get("next_opening")
             if next_opening:
                 response_data["next_opening"] = next_opening
-                response_data["message"] = f"The business is currently closed. We'll be open next at {next_opening}."
+                response_data["message"] = (
+                    f"The business is currently closed. We'll be open next at {next_opening}."
+                )
 
             # Add reason if it's a special closure
-            if today_hours.get('reason'):
-                response_data["closure_reason"] = today_hours['reason']
-                response_data["message"] = f"The business is currently closed due to {today_hours['reason']}."
+            if today_hours.get("reason"):
+                response_data["closure_reason"] = today_hours["reason"]
+                response_data["message"] = (
+                    f"The business is currently closed due to {today_hours['reason']}."
+                )
 
             return JsonResponse(response_data, status=503)  # Service Unavailable
 
@@ -205,34 +222,7 @@
                     "message": "The business is currently closed.",
                 },
                 status=503,
-<<<<<<< HEAD
-            )
-=======
-            )
-    
-    def _business_closed_response_legacy(self, settings):
-        """Legacy fallback response using GlobalSettings (for backward compatibility)."""
-        return JsonResponse(
-            {
-                "error": "BUSINESS_CLOSED",
-                "message": "The business is currently closed.",
-                "business_hours": {
-                    "opening_time": (
-                        settings.opening_time.strftime("%H:%M")
-                        if settings.opening_time
-                        else None
-                    ),
-                    "closing_time": (
-                        settings.closing_time.strftime("%H:%M")
-                        if settings.closing_time
-                        else None
-                    ),
-                    "timezone": settings.timezone,
-                },
-                "store_name": settings.store_name,
-            },
-            status=503,
-        )  # Service Unavailable
+            )
 
 
 class AdminHostRestrictionMiddleware(MiddlewareMixin):
@@ -252,15 +242,16 @@
         super().__init__(get_response)
         # Get admin host from environment, fallback to default
         import os
+
         self.admin_allowed_host = os.getenv("ADMIN_HOST", "system.bakeajeen.com")
 
     def process_request(self, request):
         # Only check admin paths
-        if not request.path.startswith('/admin/'):
+        if not request.path.startswith("/admin/"):
             return None
 
         # Get the host from the request
-        host = request.get_host().split(':')[0]  # Remove port if present
+        host = request.get_host().split(":")[0]  # Remove port if present
 
         # Block if not from the allowed admin host (return 404 to avoid hinting)
         if host != self.admin_allowed_host:
@@ -270,5 +261,4 @@
             )
             return HttpResponseNotFound()
 
-        return None
->>>>>>> e6558e17
+        return None